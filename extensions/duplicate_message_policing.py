"""
Checks messages such that they are not duplicates of messages sent previously in the discord channel(s).
This is designed to increase the effort required by users. For example, the string 'lol' can only be used
once, and subsequent uses must get more creative (e.g. 'l0l', 'lolz', and so on).
Eventually, some time in the future, all possible strings will have been said, and the database will need to be reset.

Inspired by: https://blog.xkcd.com/2008/01/14/robot9000-and-xkcd-signal-attacking-noise-in-chat/
"""
import os, re
import hikari, lightbulb
import db
import sqlite3
import re

plugin = lightbulb.Plugin("duplicate_message_policing")


@plugin.listener(hikari.GuildMessageCreateEvent)
async def delete_duplicate(event: hikari.GuildMessageCreateEvent) -> None:
    """
    Deletes duplicate messages (excepting some). A duplicate message is simply a matching string
    that has been seen before in the server (and not deleted).
    """

    nodelete_flag = "!"
    match (
        event.channel_id == int(os.environ.get("ORIGINALITY_CHANNEL_ID")),
        os.environ.get("DEBUG", "false") in ("true", "1"),
    ):
        case (True, _):
            # handle all messages in originality channel
            pass
        case (_, True):
            # handle all messages when debug flag is set to True
            pass
        case (False, False):
            # don't handle any messages that are not in the originality channel when debug flag is not set
            return

    # random rules. Probably worth thinking about this some more, if this bot function doesn't get deleted.
    if (
<<<<<<< HEAD
        event.channel_id != int(os.environ.get("ORIGINALITY_CHANNEL_ID"))  # channel id is for #general
        or event.is_webhook
=======
        event.is_webhook
>>>>>>> 7233d2bc
        or event.content.startswith(nodelete_flag)
        or event.is_bot
        or not event.content
        or "http" in event.content  # allow links
        or "@" in event.content  # allow mentions
        or len(event.content) <= 2  # allow short messages
    ):
        # force the bot to not interact with this message at all e.g. in case of bug or in some other cases
        return

    cursor = db.cursor()

    # todo: insert message exceptions such as emoji which are allowed to be duplicated
    try:
        cursor.execute(
            "insert into message_hashes values(?, ?, md5(?))",
            (event.author_id, event.message_id, event.content),
        )
        db.commit()
    except sqlite3.IntegrityError as e:
        await event.message.delete()
        await event.message.respond(
<<<<<<< HEAD
            f"Hey {event.author.mention} :wave: Unfortunately, your message: ```{event.message.content}``` was deleted as it is ***NOT*** unique. Either add some creativity to your message, or add `!` to the start of it :kannasip:", user_mentions=True
=======
            f"Hey {event.author.mention} :wave: Unfortunately, your message: _'{event.message.content}'_ was deleted as it is ***NOT*** unique. Add some creativity to your message :-)",
            user_mentions=True,
>>>>>>> 7233d2bc
        )


@plugin.listener(hikari.GuildMessageDeleteEvent)
async def delete_hash(event: hikari.GuildMessageDeleteEvent) -> None:
    """
    Deletes a message record such that another user (or the same user) can send this message again.
    """
    cursor = db.cursor()
    cursor.execute(
        "delete from message_hashes where message_id = ?", (event.message_id,)
    )
    db.commit()


def load(bot: lightbulb.BotApp):
    bot.add_plugin(plugin)<|MERGE_RESOLUTION|>--- conflicted
+++ resolved
@@ -39,12 +39,7 @@
 
     # random rules. Probably worth thinking about this some more, if this bot function doesn't get deleted.
     if (
-<<<<<<< HEAD
-        event.channel_id != int(os.environ.get("ORIGINALITY_CHANNEL_ID"))  # channel id is for #general
-        or event.is_webhook
-=======
         event.is_webhook
->>>>>>> 7233d2bc
         or event.content.startswith(nodelete_flag)
         or event.is_bot
         or not event.content
@@ -67,12 +62,8 @@
     except sqlite3.IntegrityError as e:
         await event.message.delete()
         await event.message.respond(
-<<<<<<< HEAD
-            f"Hey {event.author.mention} :wave: Unfortunately, your message: ```{event.message.content}``` was deleted as it is ***NOT*** unique. Either add some creativity to your message, or add `!` to the start of it :kannasip:", user_mentions=True
-=======
-            f"Hey {event.author.mention} :wave: Unfortunately, your message: _'{event.message.content}'_ was deleted as it is ***NOT*** unique. Add some creativity to your message :-)",
+            f"Hey {event.author.mention} :wave: Unfortunately, your message: _'{event.message.content}'_ was deleted as it is ***NOT*** unique. Add some creativity to your message <:kannasip:1016313662912352356>",
             user_mentions=True,
->>>>>>> 7233d2bc
         )
 
 
