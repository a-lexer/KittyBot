--- conflicted
+++ resolved
@@ -1,9 +1,5 @@
 import os
 import logging
-<<<<<<< HEAD
-
-=======
->>>>>>> 26132c27
 import db
 import hikari
 import requests
