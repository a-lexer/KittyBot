--- conflicted
+++ resolved
@@ -242,9 +242,6 @@
         raise behaviours.EndProcessing()
 
 
-<<<<<<< HEAD
-# Deletes a meme if 4 or more entities (including Kitti) react to a meme with the shit emoji. Offset by 10's.
-=======
 def is_message_rated_shit(message_id: hikari.Snowflake) -> bool:
     cursor = db.cursor()
     score = cursor.execute(
@@ -256,8 +253,7 @@
     return score[0] < MINIMUM_MEME_RATING_TO_NOT_DELETE
 
 
-# Deletes a meme if 4 or more entities (including Kitti) react to a meme with the shit emoji.
->>>>>>> 25b4d5ec
+# Deletes a meme if 4 or more entities (including Kitti) react to a meme with the shit emoji. Offset by 10's.
 async def delete_meme(event: hikari.GuildReactionAddEvent) -> None:
     if (
         event.channel_id != MEME_CHANNEL_ID
@@ -281,26 +277,19 @@
     if not shit_reaction:
         return
 
-<<<<<<< HEAD
     # Find the "🔟" reaction; if not found then return 0.
     ten_reaction = next(
         (reaction for reaction in message.reactions if reaction.emoji == "🔟"), 0
     )
 
-    # Make int variable so we can use directly in the if statement below.
+    # Convert to int var
     ten_reaction_count = ten_reaction.count if isinstance(ten_reaction, hikari.messages.Reaction) else 0
 
-    if (
-        shit_reaction
-        and (shit_reaction.count - ten_reaction_count) >= int(os.getenv("MEME_VOTE_DELETE_THRESHOLD", 4))
-        and shit_reaction.is_me
-    ):
-=======
-    count = shit_reaction.count
-    if not shit_reaction.is_me:
+    count = shit_reaction.count - ten_reaction_count # Final count of shit emojis offset by 10s.
+    if not shit_reaction.is_me: 
         count += 1
+
     if count >= int(os.getenv("MEME_VOTE_DELETE_THRESHOLD", 4)):
->>>>>>> 25b4d5ec
         await event.app.rest.create_message(
             user_mentions=True,
             channel=event.channel_id,
