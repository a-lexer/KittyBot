import sqlite3
<<<<<<< HEAD
import os
=======
import hashlib
>>>>>>> bcc86a8a

def cursor():
    return conn.cursor()

def commit():
    conn.commit()

def start():
    c = cursor()
    c.execute("CREATE TABLE IF NOT EXISTS emoji_counts (user TEXT, emoji TEXT, count INTEGER)");
    c.execute("CREATE UNIQUE INDEX IF NOT EXISTS emoji_counts_idx ON emoji_counts (user, emoji)");
    c.execute("CREATE TABLE IF NOT EXISTS message_counts (user TEXT, count INTEGER)");
    c.execute("CREATE UNIQUE INDEX IF NOT EXISTS message_counts_idx ON message_counts (user)");
    c.execute("CREATE TABLE IF NOT EXISTS message_hashes (user TEXT, message_id TEXT, message_hash TEXT)");
    c.execute("CREATE UNIQUE INDEX IF NOT EXISTS message_hashes_idx ON message_hashes (message_hash)");
    c.execute("CREATE TABLE IF NOT EXISTS message_deletes (user TEXT, count INTEGER)");
    c.execute("CREATE UNIQUE INDEX IF NOT EXISTS message_deletes_idx ON message_deletes (user)");

def md5sum(m):
    return hashlib.md5(m.encode('utf-8')).hexdigest()

<<<<<<< HEAD
conn = sqlite3.connect(os.environ.get('KITTY_DB', 'persist.sqlite'))

=======
conn = sqlite3.connect('persist.sqlite')
conn.create_function("md5", 1, md5sum)
>>>>>>> bcc86a8a
start()
<|MERGE_RESOLUTION|>--- conflicted
+++ resolved
@@ -1,9 +1,6 @@
 import sqlite3
-<<<<<<< HEAD
 import os
-=======
 import hashlib
->>>>>>> bcc86a8a
 
 def cursor():
     return conn.cursor()
@@ -25,11 +22,6 @@
 def md5sum(m):
     return hashlib.md5(m.encode('utf-8')).hexdigest()
 
-<<<<<<< HEAD
 conn = sqlite3.connect(os.environ.get('KITTY_DB', 'persist.sqlite'))
-
-=======
-conn = sqlite3.connect('persist.sqlite')
 conn.create_function("md5", 1, md5sum)
->>>>>>> bcc86a8a
 start()
